comfyui-frontend-package==1.17.9
comfyui-workflow-templates==0.1.3
torch
torchsde
torchvision
torchaudio
numpy>=1.25.0
einops
transformers>=4.28.1
tokenizers>=0.13.3
sentencepiece
safetensors>=0.4.2
aiohttp>=3.11.8
yarl>=1.18.0
pyyaml
Pillow
scipy
tqdm
psutil

#non essential dependencies:
kornia>=0.7.1
spandrel
soundfile
<<<<<<< HEAD
av
=======
av>=14.1.0
>>>>>>> 154f2911
pydantic~=2.0<|MERGE_RESOLUTION|>--- conflicted
+++ resolved
@@ -22,9 +22,5 @@
 kornia>=0.7.1
 spandrel
 soundfile
-<<<<<<< HEAD
-av
-=======
 av>=14.1.0
->>>>>>> 154f2911
 pydantic~=2.0